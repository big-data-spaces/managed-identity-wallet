# Managed Identity Wallets `<a id="introduction"></a>`

The Managed Identity Wallets (MIW) service implements the Self-Sovereign-Identity (SSI) using did:web

# Developer Documentation

To run MIW locally, this section describes the tooling as well as the local development setup.

There are two possible flows, which can be used for development:

1. **local**: Run the postgresql and keycloak server inside docker. Start MIW from within your IDE (recommended for actual development)
2. **docker**: Run everything inside docker (use to test or check behavior inside a docker environment)

## Tooling

Following tools the MIW development team used successfully:

| Area     | Tool     | Download Link                                   | Comment                                                                                             |
| -------- | -------- | ----------------------------------------------- | --------------------------------------------------------------------------------------------------- |
| IDE      | IntelliJ | https://www.jetbrains.com/idea/download/        | Use[envfile plugin](https://plugins.jetbrains.com/plugin/7861-envfile) to use the **local** flow |
| Build    | Gradle   | https://gradle.org/install/                     |                                                                                                     |
| Runtime  | Docker   | https://www.docker.com/products/docker-desktop/ |                                                                                                     |
| Database | DBeaver  | https://dbeaver.io/                             |                                                                                                     |
| IAM      | Keycloak | https://www.keycloak.org/                       |                                                                                                     |

# Administrator Documentation

## Manual Keycloak Configuration

Within the development setup the Keycloak instance is initially prepared with the
values in `./dev-assets/docker-environment/keycloak`. The realm could also be
manually added and configured at http://localhost:8080 via the "Add realm"
button. It can be for example named `localkeycloak`. Also add an additional client,
e.g. named `miw_private_client` with *valid redirect url* set to
`http://localhost:8080/*`. The roles

* add_wallets
* view_wallets
* update_wallets
* delete_wallets
* view_wallet
* update_wallet
* manage_app

Roles can be added under *Clients > miw_private_client > Roles* and then
assigned to the client using *Clients > miw_private_client > Client Scopes*
*> Service Account Roles > Client Roles > miw_private_client*.

The available scopes/roles are:

1. Role `add_wallets` to create a new wallet
2. Role `view_wallets`:

   * to get a list of all wallets
   * to retrieve one wallet by its identifier
   * to validate a Verifiable Credential
   * to validate a Verifiable Presentation
   * to get all stored Verifiable Credentials
3. Role `update_wallets` for the following actions:

   * to store Verifiable Credential
   * to issue a Verifiable Credential
   * to issue a Verifiable Presentation
4. Role `update_wallet`:

   * to remove a Verifiable Credential
   * to store a Verifiable Credential
   * to issue a Verifiable Credential
   * to issue a Verifiable Presentation
5. Role `view_wallet` requires the BPN of Caller and it can be used:

   * to get the Wallet of the related BPN
   * to get stored Verifiable Credentials of the related BPN
   * to validate any Verifiable Credential
   * to validate any Verifiable Presentation
6. Role `manage_app` used to change the log level of the application at runtime. Check Logging in the application section for more
   details

Overview by Endpoint

<<<<<<< HEAD
| Artefact                                        | CRUD   | HTTP Verb/ Request | Endpoint                              | Roles                                        | Constraints                                                      |
| ----------------------------------------------- | ------ | ------------------ | ------------------------------------- |----------------------------------------------| ---------------------------------------------------------------- |
| **Wallets**                               | Read   | GET                | /api/wallets                          | **view_wallets**                             |                                                                  |
| **Wallets**                               | Create | POST               | /api/wallets                          | **add_wallets**                              | **1 BPN : 1 WALLET**(PER ONE [1] BPN ONLY ONE [1] WALLET!) |
| **Wallets**                               | Create | POST               | /api/wallets/{identifier}/credentials | **update_wallets** <br />OR**update_wallet** |                                                                  |
| **Wallets**                               | Read   | GET                | /api/wallets/{identifier}             | **view_wallets** OR<br />**view_wallet**     |                                                                  |
| **Verifiable Presentations - Generation** | Create | POST               | /api/presentation                     | **update_wallets** OR<br />**update_wallet** |                                                                  |
| **Verifiable Presentations - Validation** | Create | POST               | /api/presentations/validation         | **view_wallets** OR<br />**view_wallet**     |                                                                  |
| **Verifiable Credential - Holder**        | Read   | GET                | /api/credentials                      | **view_wallets** OR<br />**view_wallet**     |                                                                  |
| **Verifiable Credential - Holder**        | Create | POST               | /api/credentials                      | **update_wallet** OR<br />**update_wallet**  |                                                                  |
| **Verifiable Credential - Holder**        | Delete | DELETE             | /api/credentials                      | **update_wallet**                            |                                                                  |
| **Verfiable Credential - Validation**     | Create | POST               | /api/credentials/validation           | **view_wallets** OR<br />**view_wallet**     |                                                                  |
| **Verfiable Credential - Issuer**         | Read   | GET                | /api/credentials/issuer               | **view_wallets**                             |                                                                  |
| **Verfiable Credential - Issuer**         | Create | POST               | /api/credentials/issuer               | **update_wallets**                           |                                                                  |
| **Verfiable Credential - Issuer**         | Create | POST               | /api/credentials/issuer/membership    | **update_wallets**                           |                                                                  |
| **Verfiable Credential - Issuer**         | Create | POST               | /api/credentials/issuer/framework     | **update_wallets**                           |                                                                  |
| **Verfiable Credential - Issuer**         | Create | POST               | /api/credentials/issuer/distmantler   | **update_wallets**                           |                                                                  |
| **DIDDocument**                           | Read   | GET                | /{bpn}/did.json                       | N/A                                          |                                                                  |
| **DIDDocument**                           | Read   | GET                | /api/didDocuments/{identifier}        | N/A                                          |                                                                  |


=======
| Artefact                                        | CRUD   | HTTP Verb/ Request | Endpoint                              | Roles                                                    | Constraints                                                      |
| ----------------------------------------------- | ------ | ------------------ | ------------------------------------- | -------------------------------------------------------- | ---------------------------------------------------------------- |
| **Wallets**                               | Read   | GET                | /api/wallets                          | **view_wallets**                                   |                                                                  |
| **Wallets**                               | Create | POST               | /api/wallets                          | **add_wallets**                                    | **1 BPN : 1 WALLET**(PER ONE [1] BPN ONLY ONE [1] WALLET!) |
| **Wallets**                               | Create | POST               | /api/wallets/{identifier}/credentials | **update_wallets** <br />OR**update_wallet** |                                                                  |
| **Wallets**                               | Read   | GET                | /api/wallets/{identifier}             | **view_wallets**OR<br />**view_wallet**      |                                                                  |
| **Verifiable Presentations - Generation** | Create | POST               | /api/presentation                     | **update_wallets**OR<br />**update_wallet**  |                                                                  |
| **Verifiable Presentations - Validation** | Create | POST               | /api/presentations/validation         | **view_wallets**OR<br />**view_wallet**      |                                                                  |
| **Verifiable Credential - Holder**        | Read   | GET                | /api/credentials                      | **view_wallets**OR<br />**view_wallet**      |                                                                  |
| **Verifiable Credential - Holder**        | Create | POST               | /api/credentials                      | **update_wallet**OR<br />**update_wallet**   |                                                                  |
| **Verifiable Credential - Holder**        | Delete | DELETE             | /api/credentials                      | **update_wallet**                                  |                                                                  |
| **Verfiable Credential - Validation**     | Create | POST               | /api/credentials/validation           | **view_wallets**OR<br />**view_wallet**      |                                                                  |
| **Verfiable Credential - Issuer**         | Read   | GET                | /api/credentials/issuer               | **view_wallets**                                   |                                                                  |
| **Verfiable Credential - Issuer**         | Create | POST               | /api/credentials/issuer               | **update_wallets**                                 |                                                                  |
| **Verfiable Credential - Issuer**         | Create | POST               | /api/credentials/issuer/membership    | **update_wallets**                                 |                                                                  |
| **Verfiable Credential - Issuer**         | Create | POST               | /api/credentials/issuer/framework     | **update_wallets**                                 |                                                                  |
| **Verfiable Credential - Issuer**         | Create | POST               | /api/credentials/issuer/distmantler   | **update_wallets**                                 |                                                                  |
| **DIDDocument**                           | Read   | GET                | /{bpn}/did.json                       | N/A                                                      |                                                                  |
| **DIDDocument**                           | Read   | GET                | /api/didDocuments/{identifier}        | N/A                                                      | `                                                                |
>>>>>>> d49a2b0f



Additionally a Token mapper can be created under *Clients* &gt;
*ManagedIdentityWallets* &gt; *Mappers* &gt; *create* with the following
configuration (using as an example `BPNL000000001`):

| Key                                | Value           |
| ---------------------------------- | --------------- |
| Name                               | StaticBPN       |
| Mapper Type                        | Hardcoded claim |
| Token Claim Name                   | BPN             |
| Claim value                        | BPNL000000001   |
| Claim JSON Type                    | String          |
| Add to ID token                    | OFF             |
| Add to access token                | ON              |
| Add to userinfo                    | OFF             |
| includeInAccessTokenResponse.label | ON              |

If you receive an error message, that the client secret is not valid, please go into
keycloak admin and within *Clients > Credentials* recreate the secret.

## Development Setup

### Prerequisites

To simplify the dev environment, [Taskfile](https://taskfile.dev) is used as a task executor. You have to install it first.

> **IMPORTANT**: Before executing any of th tasks, you have to choose your flow (_local_ or _docker_). _local_ is
> default.
> To change that, you need to edit the variable **ENV** in the _Taskfile.yaml_. (see below)

After that, run `task check-prereqs` to see, if any other required tool is installed or missing. If something is
missing, a link to the install docs is provided.

Now, you have to adjust the _env_ files (located in _dev-assets/env-files_). To do that, copy every file to the same
directory, but without ".dist" at the end.

Description of the env files:

- **env.local**: Setup everything to get ready for flow "local". You need to fill in the passwords. Everything else can
  remain as it is.
- **env.docker**: Setup everything to get ready for flow "docker". You need to fill in the passwords. Everything else
  can remain as it is.

> **IMPORTANT**: When you are using MacOS and the MIW docker container won't start up (stuck somewhere or doesn't start
> at all), you can enable the docker-desktop feature "Use Rosetta for x86/amd64 emulation on Apple Silicon" in your Docker
> settings (under "features in development"). This should fix the issue.

In both env files (env.local and env.docker) you need to set _GITHUB_USERNAME_ and _GITHUB_TOKEN_ in order to be able to
build the add,
because the SSI lib is stored in a private repo (you also need the proper rights to access the repo).
The access token need to have `read:packages` access. (ref: https://github.com/settings/tokens/new)

And change the _COMPOSE_COMMAND_ variable to either _docker-compose_ or _docker compose_. It depends on docker compose
version you are using: V1 or V2

Note: _SKIP_GRADLE_TASKS_PARAM_ is used to pass parameters to the build process of the MIW jar. Currently, it skips the
tests and code coverage, but speeds up the build time.
If you want to activate it, just comment it out
like `SKIP_GRADLE_TASKS_PARAM="" #"-x jacocoTestCoverageVerification -x test"`

After every execution (either _local_ or _docker_ flow), run the matching "stop" task (
e.g.: `task docker:start-app` -> `task docker:stop-app`)

When you just run `task` without parameters, you will see all tasks available.

### local

1. Run `task docker:start-middleware` and wait until it shows "(main) Running the server in development mode. DO NOT use this configuration in production." in the terminal
2. Run `task app:build` to build the MIW application
3. Run [ManagedIdentityWalletsApplication.java](src/main/java/org/eclipse/tractusx/managedidentitywallets/ManagedIdentityWalletsApplication.java) via IDE and use the local.env file to populate environment vars (e.g. EnvFile plugin for IntelliJ)
4. Run `task app:get-token` and copy the token (including "BEARER" prefix) (Mac users have the token already in their clipboard :) )
5. Open API doc on http://localhost:8000 (or what port you configured in the _env.local_ file)
6. Click on Authorize on swagger UI and on the dialog paste the token into the "value" input
7. Click on "Authorize" and "close"
8. MIW is up and running

### docker

1. Run `task docker:start-app` and wait until it shows " Started ManagedIdentityWalletsApplication in ... seconds"
2. Run `task app:get-token` and copy the token (including "BEARER" prefix) (Mac users have the token already in their clipboard :) )
3. Open API doc on http://localhost:8000 (or what port you configured in the _env.local_ file)
4. Click on Authorize on swagger UI and on the dialog paste the token into the "value" input
5. Click on "Authorize" and "close"
6. MIW is up and running

# End Users

See OpenAPI documentation, which is automatically created from
the source and available on each deployment at the `/docs/api-docs/docs` endpoint
(e.g. locally at http://localhost:8087/docs/api-docs/docs). An export of the JSON
document can be also found in [docs/openapi_v001.json](docs/openapi_v001.json).

# Test Coverage

Jacoco is used to generate the coverage report. The report generation
and the coverage verification are automatically executed after tests.

The generated HTML report can be found under `jacoco-report/html/`

To generate the report run the command

```
task app:test-report
```

To check the coverage run the command

```
task app:coverage
```

Currently, the minimum is 80% coverage.

# Common issues and solutions during local setup

#### 1. Can not build with test cases

Test cases are written using the Spring Boot integration test frameworks. These test frameworks start the Spring Boot
test context, which allows us to perform integration testing. In our tests, we utilize the Testcontainers
library (https://java.testcontainers.org/) for managing Docker containers. Specifically, we use Testcontainers to start
PostgreSQL and Keycloak Docker containers locally.

Before running the tests, please ensure that you have Docker runtime installed and that you have the necessary
permissions to run containers.

Alternative, you can skip test during the build with `` ./gradlew clean build -x test``

#### 2. Database migration related issue

We have implemented database migration using Liquibase (https://www.liquibase.org/). Liquibase allows us to manage
database schema changes effectively.

In case you encounter any database-related issues, you can resolve them by following these steps:

1. Delete all tables from the database.
2. Restart the application.
3. Upon restart, the application will recreate the database schema from scratch.

This process ensures that any issues with the database schema are resolved by recreating it in a fresh state.

# Environment Variables `<a id= "environmentVariables"></a>`

| name                            | description                                                                                  | default value                                                                                                                                       |
| ------------------------------- | -------------------------------------------------------------------------------------------- | --------------------------------------------------------------------------------------------------------------------------------------------------- |
| APPLICATION_PORT                | port number of application                                                                   | 8080                                                                                                                                                |
| APPLICATION_ENVIRONMENT         | Environment of the application ie. local, dev, int and prod                                  | local                                                                                                                                               |
| DB_HOST                         | Database host                                                                                | localhost                                                                                                                                           |
| DB_PORT                         | Port of database                                                                             | 5432                                                                                                                                                |
| DB_NAME                         | Database name                                                                                | miw                                                                                                                                                 |
| USE_SSL                         | Whether SSL is enabled in database server                                                    | false                                                                                                                                               |
| DB_USER_NAME                    | Database username                                                                            |                                                                                                                                                     |
| DB_PASSWORD                     | Database password                                                                            |                                                                                                                                                     |
| DB_POOL_SIZE                    | Max number of database connection acquired by application                                    | 10                                                                                                                                                  |
| KEYCLOAK_MIW_PUBLIC_CLIENT      | Only needed if we want enable login with keyalock in swagger                                 | miw_public                                                                                                                                          |
| MANAGEMENT_PORT                 | Spring actuator port                                                                         | 8090                                                                                                                                                |
| MIW_HOST_NAME                   | Application host name, this will be used in creation of did ie. did:web:MIW_HOST_NAME:BPN    | localhost                                                                                                                                           |
| ENCRYPTION_KEY                  | encryption key used to encrypt and decrypt private and public key of wallet                  |                                                                                                                                                     |
| AUTHORITY_WALLET_BPN            | base wallet BPN number                                                                       | BPNL000000000000                                                                                                                                    |
| AUTHORITY_WALLET_NAME           | Base wallet name                                                                             | Catena-X                                                                                                                                            |
| AUTHORITY_WALLET_DID            | Base wallet web did                                                                          | web:did:host:BPNL000000000000                                                                                                                       |
| VC_SCHEMA_LINK                  | Comma separated list of VC schema URL                                                        | https://www.w3.org/2018/credentials/v1, https://catenax-ng.github.io/product-core-schemas/businessPartnerData.json                                  |
| VC_EXPIRY_DATE                  | Expiry date of VC (dd-MM-yyyy ie. 01-01-2025 expiry date will be 2024-12-31T18:30:00Z in VC) | 01-01-2025                                                                                                                                          |
| KEYCLOAK_REALM                  | Realm name of keycloak                                                                       | miw_test                                                                                                                                            |
| KEYCLOAK_CLIENT_ID              | Keycloak private client id                                                                   |                                                                                                                                                     |
| AUTH_SERVER_URL                 | Keycloak server url                                                                          |                                                                                                                                                     |
| SUPPORTED_FRAMEWORK_VC_TYPES    | Supported framework VC, provide values ie type1=value1,type2=value2                          | cx-behavior-twin=Behavior Twin,cx-pcf=PCF,cx-quality=Quality,cx-resiliency=Resiliency,cx-sustainability=Sustainability,cx-traceability=ID_3.0_Trace |
| ENFORCE_HTTPS_IN_DID_RESOLUTION | Enforce https during web did resolution                                                      | true                                                                                                                                                |
| CONTRACT_TEMPLATES_URL          | Contract templates URL used in summary VC                                                    | https://public.catena-x.org/contracts/                                                                                                              |
| APP_LOG_LEVEL                   | Log level of application                                                                     | INFO                                                                                                                                                |
|                                 |                                                                                              |                                                                                                                                                     |

# Technical Debts and Known issue

1. Keys are stored in database in encrypted format, need to store keys in more secure place ie. Vault
2. Policies can be validated dynamically as per
   request while validating VP and
   VC. [Check this for more details](https://docs.walt.id/v/ssikit/concepts/verification-policies)

# Logging in application

Log level in application can be set using environment variable ``APP_LOG_LEVEL``. Possible values
are ``OFF, ERROR, WARN, INFO, DEBUG, TRACE`` and default value set to ``INFO``

### Change log level at runtime using Spring actuator

We can use ``/actuator/loggers`` API endpoint of actuator for log related things. This end point can be accessible with
role ``manage_app``. We can add this role to authority wallet client using keycloak as below:

![manage_app.png](docs%2Fmanage_app.png)

1. API to get current log settings

```agsl
curl --location 'http://localhost:8090/actuator/loggers' \
--header 'Authorization: Bearer access_token'
```

2. Change log level at runtime

```agsl

curl --location 'http://localhost:8090/actuator/loggers/{java package name}' \
--header 'Content-Type: application/json' \
--header 'Authorization: Bearer access_token' \
--data '{"configuredLevel":"INFO"}'

i.e.

curl --location 'http://localhost:8090/actuator/loggers/org.eclipse.tractusx.managedidentitywallets' \
--header 'Content-Type: application/json' \
--header 'Authorization: Bearer access_token' \
--data '{"configuredLevel":"INFO"}'
```

## Reference of external lib

1. https://www.testcontainers.org/modules/databases/postgres/
2. https://github.com/dasniko/testcontainers-keycloak
3. https://github.com/smartSenseSolutions/smartsense-java-commons
4. https://github.com/catenax-ng/product-lab-ssi<|MERGE_RESOLUTION|>--- conflicted
+++ resolved
@@ -78,7 +78,6 @@
 
 Overview by Endpoint
 
-<<<<<<< HEAD
 | Artefact                                        | CRUD   | HTTP Verb/ Request | Endpoint                              | Roles                                        | Constraints                                                      |
 | ----------------------------------------------- | ------ | ------------------ | ------------------------------------- |----------------------------------------------| ---------------------------------------------------------------- |
 | **Wallets**                               | Read   | GET                | /api/wallets                          | **view_wallets**                             |                                                                  |
@@ -98,29 +97,6 @@
 | **Verfiable Credential - Issuer**         | Create | POST               | /api/credentials/issuer/distmantler   | **update_wallets**                           |                                                                  |
 | **DIDDocument**                           | Read   | GET                | /{bpn}/did.json                       | N/A                                          |                                                                  |
 | **DIDDocument**                           | Read   | GET                | /api/didDocuments/{identifier}        | N/A                                          |                                                                  |
-
-
-=======
-| Artefact                                        | CRUD   | HTTP Verb/ Request | Endpoint                              | Roles                                                    | Constraints                                                      |
-| ----------------------------------------------- | ------ | ------------------ | ------------------------------------- | -------------------------------------------------------- | ---------------------------------------------------------------- |
-| **Wallets**                               | Read   | GET                | /api/wallets                          | **view_wallets**                                   |                                                                  |
-| **Wallets**                               | Create | POST               | /api/wallets                          | **add_wallets**                                    | **1 BPN : 1 WALLET**(PER ONE [1] BPN ONLY ONE [1] WALLET!) |
-| **Wallets**                               | Create | POST               | /api/wallets/{identifier}/credentials | **update_wallets** <br />OR**update_wallet** |                                                                  |
-| **Wallets**                               | Read   | GET                | /api/wallets/{identifier}             | **view_wallets**OR<br />**view_wallet**      |                                                                  |
-| **Verifiable Presentations - Generation** | Create | POST               | /api/presentation                     | **update_wallets**OR<br />**update_wallet**  |                                                                  |
-| **Verifiable Presentations - Validation** | Create | POST               | /api/presentations/validation         | **view_wallets**OR<br />**view_wallet**      |                                                                  |
-| **Verifiable Credential - Holder**        | Read   | GET                | /api/credentials                      | **view_wallets**OR<br />**view_wallet**      |                                                                  |
-| **Verifiable Credential - Holder**        | Create | POST               | /api/credentials                      | **update_wallet**OR<br />**update_wallet**   |                                                                  |
-| **Verifiable Credential - Holder**        | Delete | DELETE             | /api/credentials                      | **update_wallet**                                  |                                                                  |
-| **Verfiable Credential - Validation**     | Create | POST               | /api/credentials/validation           | **view_wallets**OR<br />**view_wallet**      |                                                                  |
-| **Verfiable Credential - Issuer**         | Read   | GET                | /api/credentials/issuer               | **view_wallets**                                   |                                                                  |
-| **Verfiable Credential - Issuer**         | Create | POST               | /api/credentials/issuer               | **update_wallets**                                 |                                                                  |
-| **Verfiable Credential - Issuer**         | Create | POST               | /api/credentials/issuer/membership    | **update_wallets**                                 |                                                                  |
-| **Verfiable Credential - Issuer**         | Create | POST               | /api/credentials/issuer/framework     | **update_wallets**                                 |                                                                  |
-| **Verfiable Credential - Issuer**         | Create | POST               | /api/credentials/issuer/distmantler   | **update_wallets**                                 |                                                                  |
-| **DIDDocument**                           | Read   | GET                | /{bpn}/did.json                       | N/A                                                      |                                                                  |
-| **DIDDocument**                           | Read   | GET                | /api/didDocuments/{identifier}        | N/A                                                      | `                                                                |
->>>>>>> d49a2b0f
 
 
 
