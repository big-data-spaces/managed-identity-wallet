---
apiVersion: apps/v1
kind: Deployment
metadata:
  name: {{ include "managed-identity-wallets.fullname" . }}
  namespace: {{ .Release.Namespace }}  
spec:
  replicas: 1
  selector:
    matchLabels:
      {{- include "managed-identity-wallets.selectorLabels" . | nindent 6 }}
  template:
    metadata:
      labels:
        {{- include "managed-identity-wallets.selectorLabels" . | nindent 8 }}
    spec:
      nodeSelector:
        "kubernetes.io/os": linux
      imagePullSecrets:
        - name: {{ .Values.image.secret }}
      containers:
      - name: managed-identity-wallets
        {{- if .Values.image.registry }}
        image: {{ .Values.image.registry }}/{{ .Values.image.name }}:{{ default .Chart.AppVersion .Values.image.tag }}
        {{- else }}
        image: {{ .Values.image.name }}:{{ default .Chart.AppVersion .Values.image.tag }}
        {{- end }}
        imagePullPolicy: Always
        env:
        - name: APP_VERSION
          value: {{ .Chart.AppVersion }}
        - name: ALLOW_EMPTY_PASSWORD
          value: {{ .Values.allowEmptyPassword | default "no" }}
        - name: MIW_DB_JDBC_URL
          valueFrom:
            secretKeyRef:
              name: {{ include "managed-identity-wallets.fullname" . }}-secret
              key: miw-db-jdbc-url
        - name: MIW_DB_JDBC_DRIVER
          value: {{ .Values.db.jdbcDriver }}
        - name: MIW_AUTH_JWKS_URL
          value: {{ .Values.auth.jwksUrl }}
        - name: MIW_AUTH_ISSUER_URL
          value: {{ .Values.auth.issuerUrl }}
        - name: MIW_AUTH_REALM
          value: {{ .Values.auth.realm }}
        - name: MIW_AUTH_ROLE
          value: {{ .Values.auth.role }}
        - name: MIW_AUTH_ROLE_MAPPINGS
          value: {{ .Values.auth.roleMappings }}
        - name: MIW_AUTH_RESOURCE_ID
          value: {{ .Values.auth.resourceId }}
        - name: MIW_AUTH_CLIENT_ID
          valueFrom:
            secretKeyRef:
              name: {{ include "managed-identity-wallets.fullname" . }}-secret
              key: miw-auth-client-id
        - name: MIW_AUTH_CLIENT_SECRET
          valueFrom:
            secretKeyRef:
              name: {{ include "managed-identity-wallets.fullname" . }}-secret
              key: miw-auth-client-secret
        - name: MIW_AUTH_REDIRECT_URL
          value: {{ .Values.auth.redirectUrl }}
        - name: BPDM_DATAPOOL_URL
          value: {{ .Values.datapool.url }}
        - name: BPDM_AUTH_CLIENT_ID
          valueFrom:
            secretKeyRef:
              name: {{ include "managed-identity-wallets.fullname" . }}-secret
              key: bpdm-auth-client-id
        - name: BPDM_AUTH_CLIENT_SECRET
          valueFrom:
            secretKeyRef:
              name: {{ include "managed-identity-wallets.fullname" . }}-secret
              key: bpdm-auth-client-secret
        - name: BPDM_AUTH_GRANT_TYPE
          value: {{ .Values.datapool.grantType }}
        - name: BPDM_AUTH_SCOPE
          value: {{ .Values.datapool.scope }}
        - name: BPDM_AUTH_URL
          value: {{ .Values.datapool.authUrl }}
        - name: BPDM_PULL_DATA_AT_HOUR
          value: {{ .Values.datapool.refreshHour | quote }}
        - name: ACAPY_NETWORK_IDENTIFIER
          value: {{ .Values.acapy.networkIdentifier }}
        - name: ACAPY_API_ADMIN_URL
          value: {{ .Values.acapy.mt.adminUrl }}
        - name: ACAPY_ADMIN_API_KEY
          valueFrom:
            secretKeyRef:
              name: {{ include "managed-identity-wallets.fullname" . }}-acapy
              key: acapy-mt-admin-api-key
        - name: ACAPY_BASE_WALLET_API_ADMIN_URL
          value: {{ .Values.acapy.endorser.adminUrl }}
        - name: ACAPY_BASE_WALLET_ADMIN_API_KEY
          valueFrom:
            secretKeyRef:
              name: {{ include "managed-identity-wallets.fullname" . }}-acapy
              key: acapy-endorser-admin-api-key
        - name: MIW_BPN
          value: {{ .Values.wallet.baseWalletBpn }}
        - name: MIW_SHORT_DID
          value: {{ .Values.wallet.baseWalletShortDid }}
        - name: MIW_VERKEY
          value: {{ .Values.wallet.baseWalletVerkey }}
        - name: MIW_NAME
          value: {{ .Values.wallet.baseWalletName }}
<<<<<<< HEAD
        - name: MIW_WHITELIST_DIDS
          value: {{ .Values.wallet.whitelistDids }}
=======
        - name: MIW_MEMBERSHIP_ORG
          value: {{ .Values.wallet.membershipOrganisation }}
>>>>>>> 15adbf83
        - name: MIW_OPENAPI_TITLE
          value: {{ .Values.openapi.title }}
        - name: MIW_OPENAPI_DESCRIPTION
          value: {{ .Values.openapi.description }}
        - name: MIW_OPENAPI_TERM_OF_SERVICES_URL
          value: {{ .Values.openapi.termsOfServiceUrl }}
        - name: MIW_OPENAPI_CONTACT_NAME
          value: {{ .Values.openapi.contactName }}
        - name: MIW_OPENAPI_CONTACT_EMAIL
          value: {{ .Values.openapi.contactEmail }}
        - name: MIW_OPENAPI_CONTACT_URL
          value: {{ .Values.openapi.contactUrl }}
        - name: MIW_OPENAPI_LICENSE_NAME
          value: {{ .Values.openapi.licenseName }}
        - name: MIW_OPENAPI_LICENSE_URL
          value: {{ .Values.openapi.licenseUrl }}
        - name: REVOCATION_URL
          value: {{ .Values.revocation.revocationServiceUrl }}
        - name: REVOCATION_CREATE_STATUS_LIST_CREDENTIAL_AT_HOUR
          value: {{ .Values.revocation.refreshHour | quote }}
        resources:
          requests:
            cpu: 100m
            memory: 128Mi
          limits:
            cpu: 250m
            memory: 256Mi
        ports:
        - containerPort: 8080
      - name: revocation-service
        image: {{ .Values.revocationService.imageName }}:{{ .Values.revocationService.tag }}
        imagePullPolicy: Always
        env:
        - name: QUARKUS_HTTP_PORT
          value: {{ .Values.revocationService.port | quote }}
        - name: QUARKUS_HTTP_ACCESS_LOG_ENABLED
          value: {{ .Values.revocationService.httpAccessLog | quote | default "false" }}
        - name: QUARKUS_DATASOURCE_JDBC_URL
          valueFrom:
            secretKeyRef:
              name: {{ include "managed-identity-wallets.fullname" . }}-secret
              key: miw-db-jdbc-url
        - name: REVOCATION_BASE_URL
          value: {{ .Values.revocationService.baseUrlForCredentialList }}
        - name: REVOCATION_MIN_ISSUE_INTERVAL
          value: {{ .Values.revocationService.minIssueInterval | quote}}
        - name: QUARKUS_REST_CLIENT_SSI_ISSUANCE_API_URL
          value: {{ .Values.revocationService.clientIssuanceApiUrl }}
        resources:
          requests:
            cpu: 100m
            memory: 128Mi
          limits:
            cpu: 250m
            memory: 256Mi
        ports:
        - containerPort: 8086
      - name: endorser-acapy
        image: {{ .Values.acapy.imageName }}:{{ .Values.acapy.tag }}
        env:
        - name: WALLET_KEY
          valueFrom:
            secretKeyRef:
              name: {{ include "managed-identity-wallets.fullname" . }}-acapy
              key: acapy-endorser-wallet-key
        - name: AGENT_WALLET_SEED
          valueFrom:
            secretKeyRef:
              name: {{ include "managed-identity-wallets.fullname" . }}-acapy
              key: acapy-endorser-agent-wallet-seed
        - name: LEDGER_URL
          value: {{ .Values.acapy.endorser.ledgerUrl }}
        - name: LABEL
          value: {{ .Values.acapy.endorser.label }}
        - name: JWT_SECRET
          valueFrom:
            secretKeyRef:
              name: {{ include "managed-identity-wallets.fullname" . }}-acapy
              key: acapy-endorser-jwt-secret
        - name: ACAPY_ADMIN_API_KEY
          valueFrom:
            secretKeyRef:
              name: {{ include "managed-identity-wallets.fullname" . }}-acapy
              key: acapy-endorser-admin-api-key
        - name: LOG_LEVEL
          value: {{ .Values.acapy.endorser.logLevel }}
        - name: ACAPY_ENDPOINT_PORT
          value: {{ .Values.acapy.endorser.endpointPort | quote }}
        - name: ACAPY_ENDPOINT_URL
          value: {{ .Values.acapy.endorser.endpointUrl }}
        - name: ACAPY_ADMIN_PORT
          value: {{ .Values.acapy.endorser.adminPort | quote }}
        - name: DB_HOST
          {{- if .Values.acapypostgresql.enabled }}
          value: {{ include "acapyPostgresContext" (list $ "postgresql.primary.fullname") }}
          {{- else }}
          value: {{ .Values.acapy.endorser.databaseHost }}
          {{- end }}
        - name: DB_ACCOUNT
          valueFrom:
            secretKeyRef:
              name: {{ include "managed-identity-wallets.fullname" . }}-acapy
              key: acapy-endorser-db-account
        - name: DB_PASSWORD
          valueFrom:
            secretKeyRef:
              name: {{ include "managed-identity-wallets.fullname" . }}-acapy
              key: acapy-endorser-db-password
        - name: DB_ADMIN_USER
          valueFrom:
            secretKeyRef:
              name: {{ include "managed-identity-wallets.fullname" . }}-acapy
              key: acapy-endorser-db-admin
        - name: DB_ADMIN_PASSWORD
          valueFrom:
            secretKeyRef:
              name: {{ include "managed-identity-wallets.fullname" . }}-acapy
              key: acapy-endorser-db-admin-password
        resources:
          requests:
            cpu: 100m
            memory: 128Mi
          limits:
            cpu: 250m
            memory: 256Mi
        ports:
        - containerPort: 8000
        command: ["/bin/bash"]
        args: ["-c", "aca-py start \
          -e $(ACAPY_ENDPOINT_URL) \
          --auto-provision \
          --inbound-transport http '0.0.0.0' $(ACAPY_ENDPOINT_PORT) \
          --outbound-transport http \
          --admin '0.0.0.0' $(ACAPY_ADMIN_PORT) \
          --wallet-name AcapyBaseEndorserWallet \
          --wallet-type askar \
          --wallet-key $(WALLET_KEY) \
          --wallet-storage-type postgres_storage
          --wallet-storage-config '{\"url\":\"$(DB_HOST):5432\",\"max_connections\":5}'
          --wallet-storage-creds '{\"account\":\"$(DB_ACCOUNT)\",\"password\":\"$(DB_PASSWORD)\",\"admin_account\":\"$(DB_ADMIN_USER)\",\"admin_password\":\"$(DB_ADMIN_PASSWORD)\"}'
          --seed $(AGENT_WALLET_SEED) \
          --genesis-url $(LEDGER_URL)/genesis \
          --label $(LABEL) \
          --admin-api-key $(ACAPY_ADMIN_API_KEY) \
          --auto-ping-connection \
          --jwt-secret $(JWT_SECRET) \
          --public-invites \
          --endorser-protocol-role endorser \
          --auto-endorse-transactions \
          --log-level $(LOG_LEVEL)"
        ]
      - name: mt-acapy
        image: {{ .Values.acapy.imageName }}:{{ .Values.acapy.tag }}
        env:
        - name: WALLET_KEY
          valueFrom:
            secretKeyRef:
              name: {{ include "managed-identity-wallets.fullname" . }}-acapy
              key: acapy-mt-wallet-key
        - name: AGENT_WALLET_SEED
          valueFrom:
            secretKeyRef:
              name: {{ include "managed-identity-wallets.fullname" . }}-acapy
              key: acapy-mt-agent-wallet-seed
        - name: LEDGER_URL
          value: {{ .Values.acapy.mt.ledgerUrl }}
        - name: LABEL
          value: {{ .Values.acapy.mt.label }}
        - name: JWT_SECRET
          valueFrom:
            secretKeyRef:
              name: {{ include "managed-identity-wallets.fullname" . }}-acapy
              key: acapy-mt-jwt-secret
        - name: ACAPY_ADMIN_API_KEY
          valueFrom:
            secretKeyRef:
              name: {{ include "managed-identity-wallets.fullname" . }}-acapy
              key: acapy-mt-admin-api-key
        - name: LOG_LEVEL
          value: {{ .Values.acapy.mt.logLevel }}
        - name: ACAPY_ENDPOINT_PORT
          value: {{ .Values.acapy.mt.endpointPort | quote }}
        - name: ACAPY_ENDPOINT_URL
          value: {{ .Values.acapy.mt.endpointUrl }}
        - name: ACAPY_ADMIN_PORT
          value: {{ .Values.acapy.mt.adminPort | quote }}
        - name: DB_HOST
          {{- if .Values.acapypostgresql.enabled }}
          value: {{ include "acapyPostgresContext" (list $ "postgresql.primary.fullname") }}
          {{- else }}
          value: {{ .Values.acapy.mt.databaseHost }}
          {{- end }}
        - name: DB_ACCOUNT
          valueFrom:
            secretKeyRef:
              name: {{ include "managed-identity-wallets.fullname" . }}-acapy
              key: acapy-mt-db-account
        - name: DB_PASSWORD
          valueFrom:
            secretKeyRef:
              name: {{ include "managed-identity-wallets.fullname" . }}-acapy
              key: acapy-mt-db-password
        - name: DB_ADMIN_USER
          valueFrom:
            secretKeyRef:
              name: {{ include "managed-identity-wallets.fullname" . }}-acapy
              key: acapy-mt-db-admin
        - name: DB_ADMIN_PASSWORD
          valueFrom:
            secretKeyRef:
              name: {{ include "managed-identity-wallets.fullname" . }}-acapy
              key: acapy-mt-db-admin-password
        - name: ACAPY_ENDORSER_PUBLIC_DID
          value: {{ .Values.acapy.mt.endorserPublicDid }}
        - name: ACAPY_WEBHOOK_URL
          value: {{ .Values.acapy.mt.webhookUrl }}  
        resources:
          requests:
            cpu: 100m
            memory: 128Mi
          limits:
            cpu: 250m
            memory: 256Mi
        ports:
        - containerPort: 8003   
        command: ["/bin/bash"]
        args: ["-c", "aca-py start \
          -e $(ACAPY_ENDPOINT_URL) \
          --auto-provision \
          --inbound-transport http '0.0.0.0' $(ACAPY_ENDPOINT_PORT) \
          --outbound-transport http \
          --admin '0.0.0.0' $(ACAPY_ADMIN_PORT) \
          --wallet-name AcapyManagedWallet \
          --wallet-type askar \
          --wallet-key $(WALLET_KEY) \
          --wallet-storage-type postgres_storage
          --wallet-storage-config '{\"url\":\"$(DB_HOST):5432\",\"max_connections\":5}'
          --wallet-storage-creds '{\"account\":\"$(DB_ACCOUNT)\",\"password\":\"$(DB_PASSWORD)\",\"admin_account\":\"$(DB_ADMIN_USER)\",\"admin_password\":\"$(DB_ADMIN_PASSWORD)\"}'
          --seed $(AGENT_WALLET_SEED) \
          --genesis-url $(LEDGER_URL)/genesis \
          --label $(LABEL) \
          --admin-api-key $(ACAPY_ADMIN_API_KEY) \
          --auto-ping-connection \
          --jwt-secret $(JWT_SECRET) \
          --multitenant \
          --multitenant-admin \
          --public-invites \
          --webhook-url $(ACAPY_WEBHOOK_URL) \
          --endorser-protocol-role author \
          --endorser-alias endorser \
          --endorser-public-did $(ACAPY_ENDORSER_PUBLIC_DID) \
          --auto-request-endorsement \
          --auto-write-transactions \
          --auto-promote-author-did \
          --log-level $(LOG_LEVEL)"
        ]<|MERGE_RESOLUTION|>--- conflicted
+++ resolved
@@ -106,13 +106,10 @@
           value: {{ .Values.wallet.baseWalletVerkey }}
         - name: MIW_NAME
           value: {{ .Values.wallet.baseWalletName }}
-<<<<<<< HEAD
         - name: MIW_WHITELIST_DIDS
           value: {{ .Values.wallet.whitelistDids }}
-=======
         - name: MIW_MEMBERSHIP_ORG
           value: {{ .Values.wallet.membershipOrganisation }}
->>>>>>> 15adbf83
         - name: MIW_OPENAPI_TITLE
           value: {{ .Values.openapi.title }}
         - name: MIW_OPENAPI_DESCRIPTION
