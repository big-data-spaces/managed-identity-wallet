--- conflicted
+++ resolved
@@ -12,12 +12,8 @@
 image:
   name: "catenax-ng/tx-managed-identity-wallets_service"
   registry: "ghcr.io"
-<<<<<<< HEAD
-  tag: "3.1.0.3c3c9c7"
-=======
   # -- Overrides the image tag whose default is the chart appVersion
   tag: ""
->>>>>>> 0cb98873
   secret: "acr-credentials"
 allowEmptyPassword: "\"yes\""
 db:
@@ -26,7 +22,7 @@
 namespace: "managed-identity-wallets"
 logging:
   exposed: "INFO"
-<<<<<<< HEAD
+# The OpenAPI configuration in MIW
 openapi:
   title: "Managed Identity Wallets API"
   description: "Managed Identity Wallets API"
@@ -36,9 +32,7 @@
   contactUrl: "https://projects.eclipse.org/projects/automotive.tractusx"
   licenseName: "Apache 2.0"
   licenseUrl: "https://github.com/eclipse-tractusx/managed-identity-wallets/blob/main/LICENSE"
-=======
 # The base wallet configuration in MIW
->>>>>>> 0cb98873
 wallet:
   # -- The BPN of the base wallet
   baseWalletBpn: ""
