--- conflicted
+++ resolved
@@ -26,68 +26,20 @@
 fullnameOverride: ""
 
 image:
-  # -- MIW image repository
+  # -- Image repository
   repository: tractusx/managed-identity-wallet
-  # -- MIW image pull policy
+  # -- PullPolicy
   pullPolicy: Always
-<<<<<<< HEAD
-  # -- image tag (empty one will use "appVersion" value from chart definition)
-  tag: ""
-=======
   # -- Image tag (empty one will use "appVersion" value from chart definition)
   tag: ""
 
-# -- Credentials name for private repos
-imagePullSecrets: []
->>>>>>> ea2df7c0
-
-
-<<<<<<< HEAD
+
 # --  Parameters for the application (will be stored as secrets - so, for passwords, ...)
 secrets: { }
 
 # -- envs Parameters for the application (will be provided as environment variables)
 envs: { }
 
-=======
-# -- Parameters for the application (will be stored in a secret and attached to the container)
-secrets:
-  # -- Keycloak confidential client id for MIW application
-  KEYCLOAK_CLIENT_ID: ""
-  # -- AES encryption key used to encrypt/decrypt private keys (random 32 chars - ex.: openssl rand -hex 32)
-  ENCRYPTION_KEY: ""
-
-# -- Parameters for the application (will be provided as plain environment variables)
-envs:
-  # -- Application environments like dev, int, prod
-  APPLICATION_ENVIRONMENT: "dev"
-  # -- Whether database connection with SSL, true if the database connection is done using SSL
-  USE_SSL: "false"
-  # -- Initial database connection pool size
-  DB_POOL_SIZE: ""
-  # -- Keycloak public client id, used only if we want to enable login in swagger using keycloak
-  KEYCLOAK_MIW_PUBLIC_CLIENT: ""
-  # -- Spring actuator port
-  MANAGEMENT_PORT:
-  # -- Hostname of miw application
-  MIW_HOST_NAME: "localhost"
-  # -- Authority/base wallet/root wallet BPN
-  AUTHORITY_WALLET_BPN: ""
-  # -- Authority/base wallet/root wallet name
-  AUTHORITY_WALLET_NAME: ""
-  # -- Authority/base wallet/root wallet web did
-  AUTHORITY_WALLET_DID: ""
-  # -- Verifiable credential schema URL, which will be part of @context in VC
-  VC_SCHEMA_LINK: ""
-  # -- Default expiry date of issued VC
-  VC_EXPIRY_DATE: ""
-  # -- Keycloak realm name
-  KEYCLOAK_REALM: ""
-  # -- Keycloak server url
-  AUTH_SERVER_URL: ""
-
-# -- ServiceAccount configuration
->>>>>>> ea2df7c0
 serviceAccount:
   # --  Enable creation of ServiceAccount
   create: true
@@ -95,9 +47,6 @@
   annotations: { }
   # -- The name of the ServiceAccount to use.
   name: ""
-
-## @section Managed Identity Wallet Common Parameters
-##
 
 service:
   # -- Kubernetes Service type
@@ -118,16 +67,8 @@
   #    hosts:
   #      - chart-example.local
 
-# -- Pod Security Context
-podSecurityContext: { }
-
-jobSecurityContext:
-  # -- User ID used to run the job
-  runAsUser: 1001
-  # -- Group ID used to run the job
-  runAsGroup: 0
-  # -- Enable to run the job as a non-root user
-  runAsNonRoot: true
+# -- PodSecurityContext
+podSecurityContext: {}
 
 securityContext:
   # -- Enable privileged container
@@ -153,17 +94,18 @@
     # -- Memory resource limits
     memory: 1Gi
 
-# -- [node selector](https://kubernetes.io/docs/concepts/scheduling-eviction/assign-pod-node/#nodeselector) to constrain pods to nodes
-nodeSelector: { }
-
-# -- Tolerations for pod assignment
-tolerations: [ ]
-
-# -- Affinity for pod assignment
-affinity: { }
-
-# -- Pod annotations
-podAnnotations: { }
+# -- NodeSelector configuration
+nodeSelector:
+  "kubernetes.io/os": linux
+
+# -- Tolerations configuration
+tolerations: []
+
+# -- Affinity configuration
+affinity: {}
+
+# -- PodAnnotation configuration
+podAnnotations: {}
 
 ## @section Managed Identity Wallet Primary Parameters
 ##
@@ -187,7 +129,6 @@
     # -- Log level. Should be ether ERROR, WARN, INFO, DEBUG, or TRACE.
     level: "INFO"
   database:
-<<<<<<< HEAD
     # -- Set to true to enable SSL connection to the database
     useSSL: false
     # -- Database port
@@ -275,51 +216,4 @@
         # -- Set resource policy to "keep" to avoid removing PVCs during a helm delete operation
         resourcePolicy: "keep"
         # -- PVC Storage Request for the backup data volume
-        size: "8Gi"
-=======
-    # -- Enable / Disable the backup
-    enabled: false
-    # -- Backup schedule (help: https://crontab.guru)
-    cron: "* */6 * * *"
-    # -- Storage configuration
-    storage:
-      # -- Set to true, if the PV should stay even when the chart release is uninstalled
-      keepStorage: true
-      # -- Disk size for backup content
-      diskSize: 10G
-      # -- storageClassName
-      storageClassName: "-"
-
-# -- Configuration of the Postgresql database (internal and external)
-postgresql:
-  # -- Configure bundled postgresql
-  internal:
-    # -- Enable bundled database
-    enabled: true
-  # -- Configure own postgresql database
-  external:
-    # -- General config
-    config:
-      # -- Instance host or IP
-      host: ""
-      # -- Instance port
-      port: 5432
-      # -- Existing database to use
-      database: ""
-    auth:
-      # -- DB username
-      username: ""
-      # -- DB password
-      password: ""
-      # -- Existing secret with provided password
-      existingSecret: ""
-      # -- Key name of password in secret
-      existingSecretKey: password
-
-  # -- Default settings for the primary database and user
-  auth:
-    # -- username for MIW database
-    username: miw
-    # -- MIW database name
-    database: miw
->>>>>>> ea2df7c0
+        size: "8Gi"