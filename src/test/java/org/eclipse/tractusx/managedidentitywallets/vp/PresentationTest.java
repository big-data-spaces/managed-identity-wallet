--- conflicted
+++ resolved
@@ -106,20 +106,10 @@
         ResponseEntity<Map<String, Object>> mapResponseEntity = presentationController.validatePresentation(body, null, true, false);
 
         Map map = mapResponseEntity.getBody();
-
-<<<<<<< HEAD
-            Map map = mapResponseEntity.getBody();
-
-            Assertions.assertTrue(Boolean.parseBoolean(map.get(StringPool.VALID).toString()));
-            Assertions.assertFalse(map.containsKey(StringPool.VALIDATE_AUDIENCE));
-            Assertions.assertFalse(map.containsKey(StringPool.VALIDATE_EXPIRY_DATE));
-            Assertions.assertFalse(map.containsKey(StringPool.VALIDATE_JWT_EXPIRY_DATE));
-        }
-=======
         Assertions.assertTrue(Boolean.parseBoolean(map.get(StringPool.VALID).toString()));
         Assertions.assertFalse(map.containsKey(StringPool.VALIDATE_AUDIENCE));
         Assertions.assertFalse(map.containsKey(StringPool.VALIDATE_EXPIRY_DATE));
->>>>>>> 6a4c2eed
+        Assertions.assertFalse(map.containsKey(StringPool.VALIDATE_JWT_EXPIRY_DATE));
     }
 
     @Test
@@ -162,21 +152,10 @@
         ResponseEntity<Map<String, Object>> mapResponseEntity = presentationController.validatePresentation(body, audience, true, true);
 
         Map map = mapResponseEntity.getBody();
-
-<<<<<<< HEAD
-            Map map = mapResponseEntity.getBody();
-
-            Assertions.assertTrue(Boolean.parseBoolean(map.get(StringPool.VALID).toString()));
-            Assertions.assertTrue(Boolean.parseBoolean(map.get(StringPool.VALIDATE_AUDIENCE).toString()));
-            Assertions.assertTrue(Boolean.parseBoolean(map.get(StringPool.VALIDATE_EXPIRY_DATE).toString()));
-            Assertions.assertTrue(Boolean.parseBoolean(map.get(StringPool.VALIDATE_JWT_EXPIRY_DATE).toString()));
-
-        }
-=======
         Assertions.assertTrue(Boolean.parseBoolean(map.get(StringPool.VALID).toString()));
         Assertions.assertTrue(Boolean.parseBoolean(map.get(StringPool.VALIDATE_AUDIENCE).toString()));
         Assertions.assertTrue(Boolean.parseBoolean(map.get(StringPool.VALIDATE_EXPIRY_DATE).toString()));
->>>>>>> 6a4c2eed
+        Assertions.assertTrue(Boolean.parseBoolean(map.get(StringPool.VALIDATE_JWT_EXPIRY_DATE).toString()));
     }
 
     @Test
