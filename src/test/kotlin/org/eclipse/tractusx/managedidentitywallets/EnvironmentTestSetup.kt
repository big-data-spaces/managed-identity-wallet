--- conflicted
+++ resolved
@@ -105,10 +105,7 @@
             put("acapy.adminApiKey", System.getenv("ACAPY_ADMIN_API_KEY") ?: "Hj23iQUsstG!dde")
             put("wallet.baseWalletBpn", System.getenv("MIW_BPN") ?: DEFAULT_BPN)
             put("wallet.membershipOrganisation", System.getenv("MIW_MEMBERSHIP_ORG") ?: MEMBERSHIP_ORG)
-<<<<<<< HEAD
 
-=======
->>>>>>> 4106dbcf
             put("auth.jwksUrl", System.getenv("MIW_AUTH_JWKS_URL") ?: "http://localhost:18080/jwks")
             put("auth.issuerUrl", System.getenv("MIW_AUTH_ISSUER_URL") ?: JwtConfigTest.issuerUrl)
             put("auth.realm", System.getenv("MIW_AUTH_REALM") ?: "localkeycloak")
