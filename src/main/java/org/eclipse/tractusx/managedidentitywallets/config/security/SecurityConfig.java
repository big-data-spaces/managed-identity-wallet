/*
 * *******************************************************************************
 *  Copyright (c) 2021,2023 Contributors to the Eclipse Foundation
 *
 *  See the NOTICE file(s) distributed with this work for additional
 *  information regarding copyright ownership.
 *
 *  This program and the accompanying materials are made available under the
 *  terms of the Apache License, Version 2.0 which is available at
 *  https://www.apache.org/licenses/LICENSE-2.0.
 *
 *  Unless required by applicable law or agreed to in writing, software
 *  distributed under the License is distributed on an "AS IS" BASIS, WITHOUT
 *  WARRANTIES OR CONDITIONS OF ANY KIND, either express or implied. See the
 *  License for the specific language governing permissions and limitations
 *  under the License.
 *
 *  SPDX-License-Identifier: Apache-2.0
 * ******************************************************************************
 */

package org.eclipse.tractusx.managedidentitywallets.config.security;

import lombok.AllArgsConstructor;
import lombok.extern.slf4j.Slf4j;
import org.eclipse.tractusx.managedidentitywallets.constant.ApplicationRole;
import org.eclipse.tractusx.managedidentitywallets.constant.RestURI;
import org.springframework.boot.autoconfigure.condition.ConditionalOnProperty;
import org.springframework.context.annotation.Bean;
import org.springframework.context.annotation.Configuration;
import org.springframework.security.config.Customizer;
import org.springframework.security.config.annotation.method.configuration.EnableMethodSecurity;
import org.springframework.security.config.annotation.web.builders.HttpSecurity;
import org.springframework.security.config.annotation.web.configuration.EnableWebSecurity;
import org.springframework.security.config.annotation.web.configuration.WebSecurityCustomizer;
import org.springframework.security.config.annotation.web.configurers.AbstractHttpConfigurer;
import org.springframework.security.config.http.SessionCreationPolicy;
import org.springframework.security.web.SecurityFilterChain;
import org.springframework.security.web.util.matcher.AntPathRequestMatcher;

import static org.springframework.http.HttpMethod.*;

/**
 * The type Security config.
 */
@Slf4j
@EnableWebSecurity
@EnableMethodSecurity(securedEnabled = true)
@Configuration
@AllArgsConstructor
public class SecurityConfig {

    private final SecurityConfigProperties securityConfigProperties;

    /**
     * Filter chain security filter chain.
     *
     * @param http the http
     * @return the security filter chain
     * @throws Exception the exception
     */
    @Bean
    @ConditionalOnProperty(value = "miw.security.enabled", havingValue = "true", matchIfMissing = true)
    public SecurityFilterChain filterChain(HttpSecurity http) throws Exception {
        http.cors(Customizer.withDefaults())
                .csrf(AbstractHttpConfigurer::disable)
                .sessionManagement(sessionManagement -> sessionManagement.sessionCreationPolicy(SessionCreationPolicy.STATELESS))
                .authorizeHttpRequests(authorizeHttpRequests -> authorizeHttpRequests.requestMatchers(new AntPathRequestMatcher("/")).permitAll() // forwards to swagger
                        .requestMatchers(new AntPathRequestMatcher("/docs/api-docs/**")).permitAll()
                        .requestMatchers(new AntPathRequestMatcher("/ui/swagger-ui/**")).permitAll()
                        .requestMatchers(new AntPathRequestMatcher("/actuator/health/**")).permitAll()
                        .requestMatchers(new AntPathRequestMatcher("/actuator/loggers/**")).hasRole(ApplicationRole.ROLE_MANAGE_APP)

                        //did document resolve APIs
                        .requestMatchers(new AntPathRequestMatcher(RestURI.DID_RESOLVE, GET.name())).permitAll() //Get did document
                        .requestMatchers(new AntPathRequestMatcher(RestURI.DID_DOCUMENTS, GET.name())).permitAll() //Get did document

                        //wallet APIS
                        .requestMatchers(new AntPathRequestMatcher(RestURI.WALLETS, POST.name())).hasRole(ApplicationRole.ROLE_ADD_WALLETS) //Create wallet
                        .requestMatchers(new AntPathRequestMatcher(RestURI.WALLETS, GET.name())).hasAnyRole(ApplicationRole.ROLE_VIEW_WALLETS) //Get all wallet
                        .requestMatchers(new AntPathRequestMatcher(RestURI.API_WALLETS_IDENTIFIER, GET.name())).hasAnyRole(ApplicationRole.ROLE_VIEW_WALLET, ApplicationRole.ROLE_VIEW_WALLETS) //get wallet by identifier
                        .requestMatchers(new AntPathRequestMatcher(RestURI.API_WALLETS_IDENTIFIER_CREDENTIALS, POST.name())).hasAnyRole(ApplicationRole.ROLE_UPDATE_WALLETS, ApplicationRole.ROLE_UPDATE_WALLET) //Store credential

<<<<<<< HEAD
                //VP-Generation
                .requestMatchers(new AntPathRequestMatcher(RestURI.API_PRESENTATIONS, POST.name())).hasAnyRole(ApplicationRole.ROLE_UPDATE_WALLETS, ApplicationRole.ROLE_UPDATE_WALLET, ApplicationRole.ROLE_VIEW_WALLETS, ApplicationRole.ROLE_VIEW_WALLET) //Create VP
=======
                        //VP-Generation
                        .requestMatchers(new AntPathRequestMatcher(RestURI.API_PRESENTATIONS, POST.name())).hasAnyRole(ApplicationRole.ROLE_UPDATE_WALLETS, ApplicationRole.ROLE_UPDATE_WALLET, ApplicationRole.ROLE_VIEW_WALLETS, ApplicationRole.ROLE_VIEW_WALLET) //Create VP
>>>>>>> 8ff4e1ab

                        //VP - Validation
                        .requestMatchers(new AntPathRequestMatcher(RestURI.API_PRESENTATIONS_VALIDATION, POST.name())).hasAnyRole(ApplicationRole.ROLE_VIEW_WALLETS, ApplicationRole.ROLE_VIEW_WALLET) //validate VP

                        //VC - Holder
                        .requestMatchers(new AntPathRequestMatcher(RestURI.CREDENTIALS, GET.name())).hasAnyRole(ApplicationRole.ROLE_VIEW_WALLET, ApplicationRole.ROLE_VIEW_WALLETS) //get credentials
                        .requestMatchers(new AntPathRequestMatcher(RestURI.CREDENTIALS, POST.name())).hasAnyRole(ApplicationRole.ROLE_UPDATE_WALLET, ApplicationRole.ROLE_UPDATE_WALLETS) //issue credentials
                        .requestMatchers(new AntPathRequestMatcher(RestURI.CREDENTIALS, DELETE.name())).hasAnyRole(ApplicationRole.ROLE_UPDATE_WALLET) //delete credentials

                        //VC - validation
                        .requestMatchers(new AntPathRequestMatcher(RestURI.CREDENTIALS_VALIDATION, POST.name())).hasAnyRole(ApplicationRole.ROLE_VIEW_WALLET, ApplicationRole.ROLE_VIEW_WALLETS) //validate credentials

                        //VC - Issuer
                        .requestMatchers(new AntPathRequestMatcher(RestURI.ISSUERS_CREDENTIALS, GET.name())).hasAnyRole(ApplicationRole.ROLE_UPDATE_WALLETS) //Lis of issuer VC
                        .requestMatchers(new AntPathRequestMatcher(RestURI.ISSUERS_CREDENTIALS, POST.name())).hasAnyRole(ApplicationRole.ROLE_UPDATE_WALLETS) //Issue VC
                        .requestMatchers(new AntPathRequestMatcher(RestURI.CREDENTIALS_ISSUER_MEMBERSHIP, POST.name())).hasAnyRole(ApplicationRole.ROLE_UPDATE_WALLETS) //issue Membership Credential
                        .requestMatchers(new AntPathRequestMatcher(RestURI.CREDENTIALS_ISSUER_DISMANTLER, POST.name())).hasAnyRole(ApplicationRole.ROLE_UPDATE_WALLETS) //issue dismantler Credential
                        .requestMatchers(new AntPathRequestMatcher(RestURI.API_CREDENTIALS_ISSUER_FRAMEWORK, POST.name())).hasAnyRole(ApplicationRole.ROLE_UPDATE_WALLETS) //issue dismantler Credential

                        //error
                        .requestMatchers(new AntPathRequestMatcher("/error")).permitAll()
                ).oauth2ResourceServer(resourceServer -> resourceServer.jwt(jwt ->
                        jwt.jwtAuthenticationConverter(new CustomAuthenticationConverter(securityConfigProperties.clientId()))));
        return http.build();
    }

    /**
     * Security customizer web security customizer.
     *
     * @return the web security customizer
     */
    @Bean
    @ConditionalOnProperty(value = "miw.security.enabled", havingValue = "false")
    public WebSecurityCustomizer securityCustomizer() {
        log.warn("Disable security : This is not recommended to use in production environments.");
        return web -> web.ignoring().requestMatchers(new AntPathRequestMatcher("**"));
    }
}<|MERGE_RESOLUTION|>--- conflicted
+++ resolved
@@ -81,13 +81,8 @@
                         .requestMatchers(new AntPathRequestMatcher(RestURI.API_WALLETS_IDENTIFIER, GET.name())).hasAnyRole(ApplicationRole.ROLE_VIEW_WALLET, ApplicationRole.ROLE_VIEW_WALLETS) //get wallet by identifier
                         .requestMatchers(new AntPathRequestMatcher(RestURI.API_WALLETS_IDENTIFIER_CREDENTIALS, POST.name())).hasAnyRole(ApplicationRole.ROLE_UPDATE_WALLETS, ApplicationRole.ROLE_UPDATE_WALLET) //Store credential
 
-<<<<<<< HEAD
-                //VP-Generation
-                .requestMatchers(new AntPathRequestMatcher(RestURI.API_PRESENTATIONS, POST.name())).hasAnyRole(ApplicationRole.ROLE_UPDATE_WALLETS, ApplicationRole.ROLE_UPDATE_WALLET, ApplicationRole.ROLE_VIEW_WALLETS, ApplicationRole.ROLE_VIEW_WALLET) //Create VP
-=======
                         //VP-Generation
                         .requestMatchers(new AntPathRequestMatcher(RestURI.API_PRESENTATIONS, POST.name())).hasAnyRole(ApplicationRole.ROLE_UPDATE_WALLETS, ApplicationRole.ROLE_UPDATE_WALLET, ApplicationRole.ROLE_VIEW_WALLETS, ApplicationRole.ROLE_VIEW_WALLET) //Create VP
->>>>>>> 8ff4e1ab
 
                         //VP - Validation
                         .requestMatchers(new AntPathRequestMatcher(RestURI.API_PRESENTATIONS_VALIDATION, POST.name())).hasAnyRole(ApplicationRole.ROLE_VIEW_WALLETS, ApplicationRole.ROLE_VIEW_WALLET) //validate VP
