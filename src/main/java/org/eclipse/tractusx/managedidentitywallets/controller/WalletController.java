/*
 * *******************************************************************************
 *  Copyright (c) 2021,2023 Contributors to the Eclipse Foundation
 *
 *  See the NOTICE file(s) distributed with this work for additional
 *  information regarding copyright ownership.
 *
 *  This program and the accompanying materials are made available under the
 *  terms of the Apache License, Version 2.0 which is available at
 *  https://www.apache.org/licenses/LICENSE-2.0.
 *
 *  Unless required by applicable law or agreed to in writing, software
 *  distributed under the License is distributed on an "AS IS" BASIS, WITHOUT
 *  WARRANTIES OR CONDITIONS OF ANY KIND, either express or implied. See the
 *  License for the specific language governing permissions and limitations
 *  under the License.
 *
 *  SPDX-License-Identifier: Apache-2.0
 * ******************************************************************************
 */

package org.eclipse.tractusx.managedidentitywallets.controller;

import io.swagger.v3.oas.annotations.Operation;
import io.swagger.v3.oas.annotations.Parameter;
import io.swagger.v3.oas.annotations.media.Content;
import io.swagger.v3.oas.annotations.media.ExampleObject;
import io.swagger.v3.oas.annotations.responses.ApiResponse;
import io.swagger.v3.oas.annotations.tags.Tag;
import jakarta.validation.Valid;
import lombok.RequiredArgsConstructor;
import org.eclipse.tractusx.managedidentitywallets.constant.RestURI;
import org.eclipse.tractusx.managedidentitywallets.dao.entity.Wallet;
import org.eclipse.tractusx.managedidentitywallets.dto.CreateWalletRequest;
import org.eclipse.tractusx.managedidentitywallets.service.WalletService;
import org.springframework.data.domain.Page;
import org.springframework.http.HttpStatus;
import org.springframework.http.MediaType;
import org.springframework.http.ResponseEntity;
import org.springframework.web.bind.annotation.*;

import java.security.Principal;
import java.util.Map;

/**
 * The type Wallet controller.
 */
@RestController
@RequiredArgsConstructor
@Tag(name = "Wallets")
public class WalletController extends BaseController {

    private final WalletService service;

    /**
     * Create wallet response entity.
     *
     * @param request the request
     * @return the response entity
     */
    @io.swagger.v3.oas.annotations.parameters.RequestBody(content = {
            @Content(examples = {

                    @ExampleObject(name = "Create wallet with BPN", value = """
                                                        {
                                                          "bpn": "BPNL000000000001",
                                                          "name": "companyA"
                                                        }
                            """)
            })
    })
    @ApiResponse(responseCode = "400", description = "The input does not comply to the syntax requirements", content = {
            @Content(examples = {
                    @ExampleObject(name = "Response in case of invalid data provided", value = """
                             {
                                 "type": "about:blank",
                                 "title": "Invalid data provided",
                                 "status": 400,
                                 "detail": "details",
                                 "instance": "API endpoint",
                                 "properties":
                                 {
                                     "timestamp": 1689760833962,
                                     "errors":
                                     {
                                         "filed": "filed error message"
                                     }
                                 }
                             }
                            """)
            })
    })
    @ApiResponse(responseCode = "401", description = "The request could not be completed due to a failed authorization.", content = {@Content(examples = {})})
    @ApiResponse(responseCode = "403", description = "The request could not be completed due to a forbidden access", content = {@Content(examples = {})})
    @ApiResponse(responseCode = "409", description = "The request could not be completed due to a conflict.", content = {@Content(examples = {
            @ExampleObject(name = "Wallet already exist", value = """
                    {
                      "type": "about:blank",
                      "title": "Wallet is already exists for bpn BPNL000000000001",
                      "status": 409,
                      "detail": "Wallet is already exists for bpn BPNL000000000001",
                      "instance": "/api/wallets",
                      "properties": {
                        "timestamp": 1689762639948
                      }
                    }
                    """)
    })})
    @ApiResponse(responseCode = "500", description = "Any other internal server error", content = {@Content(examples = {
            @ExampleObject(name = "Internal server error", value = """
                    {
                      "type": "about:blank",
                      "title": "Error Title",
                      "status": 500,
                      "detail": "Error Details",
                      "instance": "API endpoint",
                      "properties": {
                        "timestamp": 1689762476720
                      }
                    }
                    """)
    })})
    @ApiResponse(responseCode = "201", content = {
            @Content(examples = {
                    @ExampleObject(name = "Success response", value = """
                                     {
                                       "name": "companyA",
                                       "did": "did:web:localhost:BPNL000000000501",
                                       "bpn": "BPNL000000000501",
                                       "algorithm": "ED25519",
                                       "didDocument": {
                                         "id": "did:web:localhost:BPNL000000000501",
                                         "verificationMethod": [
                                           {
                                             "controller": "did:web:localhost:BPNL000000000501",
                                             "id": "did:web:localhost:BPNL000000000501#",
                                             "publicKeyJwk": {
                                               "crv": "Ed25519",
                                               "kty": "OKP",
                                               "x": "0Ap6FsX5UuRBIoOzxWtcFA2ymnqXw0U08Ino_mIuYM4"
                                             },
                                             "type": "JsonWebKey2020"
                                           }
                                         ],
                                         "@context": [
                                           "https://www.w3.org/ns/did/v1",
                                           "https://w3c.github.io/vc-jws-2020/contexts/v1"
                                         ]
                                       }
                                     }                
                            """)
            })
    })
    @Operation(summary = "Create Wallet", description = "Permission: **add_wallets** \n\n Create a wallet and store it")
    @PostMapping(path = RestURI.WALLETS, consumes = MediaType.APPLICATION_JSON_VALUE, produces = MediaType.APPLICATION_JSON_VALUE)
    public ResponseEntity<Wallet> createWallet(@Valid @RequestBody CreateWalletRequest request) {
        return ResponseEntity.status(HttpStatus.CREATED).body(service.createWallet(request));
    }

    /**
     * Store credential response entity.
     *
     * @param data       the data
     * @param identifier the identifier
     * @return the response entity
     */
    @Operation(summary = "Store Verifiable Credential", description = "Permission: **update_wallets** OR **update_wallet** (The BPN of wallet to extract credentials from must equal BPN of caller) \n\n Store a verifiable credential in the wallet of the given identifier")
    @PostMapping(path = RestURI.API_WALLETS_IDENTIFIER_CREDENTIALS, consumes = MediaType.APPLICATION_JSON_VALUE, produces = MediaType.APPLICATION_JSON_VALUE)

    @io.swagger.v3.oas.annotations.parameters.RequestBody(content = {
            @Content(examples = @ExampleObject("""
                                 {
<<<<<<< HEAD
                                     "@context":
                                     [
                                         "https://www.w3.org/2018/credentials/v1",
                                         "https://registry.lab.gaia-x.eu/development/api/trusted-shape-registry/v1/shapes/jsonld/trustframework#"
                                     ],
                                     "type":
                                     [
                                         "LegalParticipant", "VerifiableCredential"
                                     ],
                                     "id": "did:web:localhost",
                                     "issuer": "did:web:localhost",
                                     "issuanceDate": "2023-05-04T07:36:03.633Z",
                                     "credentialSubject":
                                     {
                                         "id": "https://localhost/.well-known/participant.json",
                                         "type": "gx:LegalParticipant",
                                         "gx:legalName": "Demo",
                                         "gx:legalRegistrationNumber":
                                         {
                                             "gx:taxID": "113123123"
                                         },
                                         "gx:headquarterAddress":
                                         {
                                             "gx:countrySubdivisionCode": "BE-BRU"
                                         },
                                         "gx:legalAddress":
                                         {
                                             "gx:countrySubdivisionCode": "BE-BRU"
                                         },
                                         "gx-terms-and-conditions:gaiaxTermsAndConditions": "70c1d713215f95191a11d38fe2341faed27d19e083917bc8732ca4fea4976700"
                                     },
                                     "proof":
                                     {
                                         "type": "JsonWebSignature2020",
                                         "created": "2023-05-04T07:36:04.079Z",
                                         "proofPurpose": "assertionMethod",
                                         "verificationMethod": "did:web:localhost",
                                         "jws": "eyJhbGciOiJQUzI1NiIsImI2NCI6ZmFsc2UsImNyaXQiOlsiYjY0Il19..iHki8WC3nPfcSRkC_AV4tXh0ikfT7BLPTGc_0ecI8zontTmJLqwcpPfAt0PFsoo3SkZgc6j636z55jj5tagBc-OKoiDu7diWryNAnL9ASsmWJyrPhOKVARs6x6PxVaTFBuyCfAHZeipxmkcYfNB_jooIXO2HuRcL2odhsQHELkGc5IDD-aBMWyNpfVAaYQ-cCzvDflZQlsowziUKfMkBfwpwgMdXFIgKWYdDIRvzA-U-XiC11-6QV7tPeKsMguEU0F5bh8cCEm2rooqXtENcsM_7cqFdQoOyblJyM-agoz2LUTj9QIdn9_gnNkGN-2U7_qBJWmHkK1Hm_mHqcNeeQw"
                                     }
=======
                                   "id": "did:web:localhost:BPNL000000000000#f73e3631-ba87-4a03-bea3-b28700056879",
                                   "@context": [
                                     "https://www.w3.org/2018/credentials/v1",
                                     "https://catenax-ng.github.io/product-core-schemas/businessPartnerData.json",
                                     "https://w3id.org/security/suites/jws-2020/v1"
                                   ],
                                   "type": [
                                     "VerifiableCredential",
                                     "BpnCredential"
                                   ],
                                   "issuer": "did:web:localhost:BPNL000000000000",
                                   "expirationDate": "2024-12-31T18:30:00Z",
                                   "issuanceDate": "2023-07-19T09:11:34Z",
                                   "credentialSubject": [
                                     {
                                       "bpn": "BPNL000000000000",
                                       "id": "did:web:localhost:BPNL000000000000",
                                       "type": "BpnCredential"
                                     }
                                   ],
                                   "proof": {
                                     "created": "2023-07-19T09:11:39Z",
                                     "jws": "eyJhbGciOiJFZERTQSJ9..fdn2qU85auOltdHDLdHI7sJVV1ZPdftpiXd_ndXN0dFgSDWiIrScdD03wtvKLq_H-shQWfh2RYeMmrlEzAhfDw",
                                     "proofPurpose": "proofPurpose",
                                     "type": "JsonWebSignature2020",
                                     "verificationMethod": "did:web:localhost:BPNL000000000000#"
                                   }
>>>>>>> 550cabb1
                                 }
                    """))
    })
    @ApiResponse(responseCode = "401", description = "The request could not be completed due to a failed authorization.", content = {@Content(examples = {})})
    @ApiResponse(responseCode = "403", description = "The request could not be completed due to a forbidden access", content = {@Content(examples = {})})
    @ApiResponse(responseCode = "500", description = "Any other internal server error", content = {@Content(examples = {
            @ExampleObject(name = "Internal server error", value = """
                    {
                      "type": "about:blank",
                      "title": "Error Title",
                      "status": 500,
                      "detail": "Error Details",
                      "instance": "API endpoint",
                      "properties": {
                        "timestamp": 1689762476720
                      }
                    }
                    """)
    })})
    @ApiResponse(responseCode = "400", description = "The input does not comply to the syntax requirements", content = {
            @Content(examples = {
                    @ExampleObject(name = "Response in case of invalid data provided", value = """
                             {
                                 "type": "about:blank",
                                 "title": "title",
                                 "status": 400,
                                 "detail": "details",
                                 "instance": "API endpoint",
                                 "properties":
                                 {
                                     "timestamp": 1689760833962,
                                     "errors":
                                     {
                                     }
                                 }
                             }
                            """)
            })
    })
    @ApiResponse(responseCode = "404", description = "Wallet not found with provided identifier", content = {@Content(examples = {
            @ExampleObject(name = "Wallet not found with provided identifier", value = """
                    {
                        "type": "about:blank",
                        "title": "Wallet not found for identifier did:web:localhost:BPNL0000000",
                        "status": 404,
                        "detail": "Wallet not found for identifier did:web:localhost:BPNL0000000",
                        "instance": "/api/wallets/did%3Aweb%3Alocalhost%3ABPNL0000000/credentials",
                        "properties": {
                          "timestamp": 1689765541959
                        }
                      }
                    """)
    })})
    @ApiResponse(responseCode = "201", description = "Success Response", content = {@Content(examples = {
            @ExampleObject(name = "Success Response", value = """
                     {
                        "message": "Credential with id did:web:localhost has been successfully stored"
                      }
                    """)
    })})
    public ResponseEntity<Map<String, String>> storeCredential(@RequestBody Map<String, Object> data,
                                                               @Parameter(description = "Did or BPN", examples = {@ExampleObject(name = "bpn", value = "BPNL000000000000", description = "bpn"), @ExampleObject(description = "did", name = "did", value = "did:web:localhost:BPNL000000000000")}) @PathVariable(name = "identifier") String identifier, Principal principal) {

        return ResponseEntity.status(HttpStatus.CREATED).body(service.storeCredential(data, identifier, getBPNFromToken(principal)));
    }

    /**
     * Gets wallet by bpn.
     *
     * @param identifier      the identifier
     * @param withCredentials the with credentials
     * @return the wallet by bpn
     */
    @ApiResponse(responseCode = "401", description = "The request could not be completed due to a failed authorization.", content = {@Content(examples = {})})
    @ApiResponse(responseCode = "403", description = "The request could not be completed due to a forbidden access", content = {@Content(examples = {})})
    @ApiResponse(responseCode = "500", description = "Any other internal server error", content = {@Content(examples = {
            @ExampleObject(name = "Internal server error", value = """
                    {
                      "type": "about:blank",
                      "title": "Error Title",
                      "status": 500,
                      "detail": "Error Details",
                      "instance": "API endpoint",
                      "properties": {
                        "timestamp": 1689762476720
                      }
                    }
                    """)
    })})
    @ApiResponse(responseCode = "400", description = "The input does not comply to the syntax requirements", content = {
            @Content(examples = {
                    @ExampleObject(name = "Response in case of invalid data provided", value = """
                             {
                                 "type": "about:blank",
                                 "title": "title",
                                 "status": 400,
                                 "detail": "details",
                                 "instance": "API endpoint",
                                 "properties":
                                 {
                                     "timestamp": 1689760833962,
                                     "errors":
                                     {
                                     }
                                 }
                             }
                            """)
            })
    })
    @ApiResponse(responseCode = "404", description = "Wallet not found with provided identifier", content = {@Content(examples = {
            @ExampleObject(name = "Wallet not found with provided identifier", value = """
                    {
                       "type": "about:blank",
                       "title": "Wallet not found for identifier did:web:localhost:BPNL0000000501",
                       "status": 404,
                       "detail": "Wallet not found for identifier did:web:localhost:BPNL0000000501",
                       "instance": "/api/wallets/did%3Aweb%3Alocalhost%3ABPNL0000000501",
                       "properties": {
                         "timestamp": 1689764377224
                       }
                     }
                    """)
    })})
    @ApiResponse(responseCode = "200", description = "Wallet Details", content = {@Content(examples = {
            @ExampleObject(name = "Wallet details without with credentials false", value = """
                    {
                        "name": "companyA",
                        "did": "did:web:localhost:BPNL000000000001",
                        "bpn": "BPNL000000000001",
                        "algorithm": "ED25519",
                        "didDocument": {
                          "id": "did:web:localhost:BPNL000000000001",
                          "verificationMethod": [
                            {
                              "controller": "did:web:localhost:BPNL000000000001",
                              "id": "did:web:localhost:BPNL000000000001#",
                              "publicKeyJwk": {
                                "crv": "Ed25519",
                                "kty": "OKP",
                                "x": "mhph0ZSVk7cDVmazbaaC3jBDpphW4eNygAK9gHPlMow"
                              },
                              "type": "JsonWebKey2020"
                            }
                          ],
                          "@context": [
                            "https://www.w3.org/ns/did/v1",
                            "https://w3c.github.io/vc-jws-2020/contexts/v1"
                          ]
                        }
                      }
                    """), @ExampleObject(name = "Wallet details without with credentials true", value = """
            {
                "name": "companyA",
                "did": "did:web:localhost:BPNL000000000001",
                "bpn": "BPNL000000000001",
                "algorithm": "ED25519",
                "didDocument":
                {
                    "id": "did:web:localhost:BPNL000000000001",
                    "verificationMethod":
                    [
                        {
                            "controller": "did:web:localhost:BPNL000000000001",
                            "id": "did:web:localhost:BPNL000000000001#",
                            "publicKeyJwk":
                            {
                                "crv": "Ed25519",
                                "kty": "OKP",
                                "x": "mhph0ZSVk7cDVmazbaaC3jBDpphW4eNygAK9gHPlMow"
                            },
                            "type": "JsonWebKey2020"
                        }
                    ],
                    "@context":
                    [
                        "https://www.w3.org/ns/did/v1",
                        "https://w3c.github.io/vc-jws-2020/contexts/v1"
                    ]
                },
                "verifiableCredentials":
                [
                    {
                        "credentialSubject":
                        [
                            {
                                "bpn": "BPNL000000000001",
                                "id": "did:web:localhost:BPNL000000000001",
                                "type": "BpnCredential"
                            }
                        ],
                        "issuanceDate": "2023-07-19T09:14:45Z",
                        "id": "did:web:localhost:BPNL000000000000#a1f8ae36-9919-4ed8-8546-535280acc5bf",
                        "proof":
                        {
                            "created": "2023-07-19T09:14:47Z",
                            "jws": "eyJhbGciOiJFZERTQSJ9..O69dLGMDVgZQJ7chFx3aUbkJFvibH8WWunw634rIDC77_pdiUHvQpQ0hq15_7OgFMy3dp-9H-pNgxTZ-i4UXCw",
                            "proofPurpose": "proofPurpose",
                            "type": "JsonWebSignature2020",
                            "verificationMethod": "did:web:localhost:BPNL000000000000#"
                        },
                        "type":
                        [
                            "VerifiableCredential",
                            "BpnCredential"
                        ],
                        "@context":
                        [
                            "https://www.w3.org/2018/credentials/v1",
                            "https://catenax-ng.github.io/product-core-schemas/businessPartnerData.json",
                            "https://w3id.org/security/suites/jws-2020/v1"
                        ],
                        "issuer": "did:web:localhost:BPNL000000000000",
                        "expirationDate": "2023-09-30T18:30:00Z"
                    }
                ]
            }
            """)
    })})
    @Operation(summary = "Retrieve wallet by identifier", description = "Permission: **view_wallets** OR **view_wallet** (The BPN of Wallet to retrieve must equal the BPN of caller or Base wallet, authority wallet can see all wallets) \n\n Retrieve single wallet by identifier, with or without its credentials")
    @GetMapping(path = RestURI.API_WALLETS_IDENTIFIER, produces = MediaType.APPLICATION_JSON_VALUE)
    public ResponseEntity<Wallet> getWalletByIdentifier(@Parameter(description = "Did or BPN", examples = {@ExampleObject(name = "bpn", value = "BPNL000000000501", description = "bpn"), @ExampleObject(description = "did", name = "did", value = "did:web:localhost:BPNL000000000501")}) @PathVariable(name = "identifier") String identifier,
                                                        @RequestParam(name = "withCredentials", defaultValue = "false") boolean withCredentials,
                                                        Principal principal) {
        return ResponseEntity.status(HttpStatus.OK).body(service.getWalletByIdentifier(identifier, withCredentials, getBPNFromToken(principal)));
    }

    /**
     * Gets wallets.
     *
     * @return the wallets
     */
    @ApiResponse(responseCode = "401", description = "The request could not be completed due to a failed authorization.", content = {@Content(examples = {})})
    @ApiResponse(responseCode = "403", description = "The request could not be completed due to a forbidden access", content = {@Content(examples = {})})
    @ApiResponse(responseCode = "500", description = "Any other internal server error", content = {@Content(examples = {
            @ExampleObject(name = "Internal server error", value = """
                    {
                      "type": "about:blank",
                      "title": "Error Title",
                      "status": 500,
                      "detail": "Error Details",
                      "instance": "API endpoint",
                      "properties": {
                        "timestamp": 1689762476720
                      }
                    }
                    """)
    })})
    @ApiResponse(responseCode = "400", description = "The input does not comply to the syntax requirements", content = {
            @Content(examples = {
                    @ExampleObject(name = "Response in case of invalid data provided", value = """
                             {
                                 "type": "about:blank",
                                 "title": "title",
                                 "status": 400,
                                 "detail": "details",
                                 "instance": "API endpoint",
                                 "properties":
                                 {
                                     "timestamp": 1689760833962,
                                     "errors":
                                     {
                                     }
                                 }
                             }
                            """)
            })
    })
    @ApiResponse(responseCode = "200", description = "Wallet list", content = {
            @Content(examples = {
                    @ExampleObject(name = "Wallet list", value = """
                             {
                               "content": [
                                 {
                                   "name": "companyA",
                                   "did": "did:web:localhost:BPNL000000000001",
                                   "bpn": "BPNL000000000001",
                                   "algorithm": "ED25519",
                                   "didDocument": {
                                     "id": "did:web:localhost:BPNL000000000001",
                                     "verificationMethod": [
                                       {
                                         "controller": "did:web:localhost:BPNL000000000001",
                                         "id": "did:web:localhost:BPNL000000000001#",
                                         "publicKeyJwk": {
                                           "crv": "Ed25519",
                                           "kty": "OKP",
                                           "x": "mhph0ZSVk7cDVmazbaaC3jBDpphW4eNygAK9gHPlMow"
                                         },
                                         "type": "JsonWebKey2020"
                                       }
                                     ],
                                     "@context": [
                                       "https://www.w3.org/ns/did/v1",
                                       "https://w3c.github.io/vc-jws-2020/contexts/v1"
                                     ]
                                   }
                                 }
                               ],
                               "pageable": {
                                 "sort": {
                                   "empty": false,
                                   "sorted": true,
                                   "unsorted": false
                                 },
                                 "offset": 0,
                                 "pageNumber": 0,
                                 "pageSize": 1,
                                 "paged": true,
                                 "unpaged": false
                               },
                               "totalElements": 3,
                               "totalPages": 3,
                               "last": false,
                               "size": 1,
                               "number": 0,
                               "sort": {
                                 "empty": false,
                                 "sorted": true,
                                 "unsorted": false
                               },
                               "first": true,
                               "numberOfElements": 1,
                               "empty": false
                             }
                            """)
            })
    })
    @Operation(summary = "List of wallets", description = "Permission: **view_wallets** \n\n Retrieve list of registered wallets")
    @GetMapping(path = RestURI.WALLETS, produces = MediaType.APPLICATION_JSON_VALUE)
    public ResponseEntity<Page<Wallet>> getWallets(@RequestParam(required = false, defaultValue = "0") int pageNumber,
                                                   @RequestParam(required = false, defaultValue = Integer.MAX_VALUE + "") int size,
                                                   @RequestParam(required = false, defaultValue = "createdAt") String sortColumn,
                                                   @RequestParam(required = false, defaultValue = "desc") String sortTpe) {
        return ResponseEntity.status(HttpStatus.OK).body(service.getWallets(pageNumber, size, sortColumn, sortTpe));
    }
}<|MERGE_RESOLUTION|>--- conflicted
+++ resolved
@@ -170,7 +170,6 @@
     @io.swagger.v3.oas.annotations.parameters.RequestBody(content = {
             @Content(examples = @ExampleObject("""
                                  {
-<<<<<<< HEAD
                                      "@context":
                                      [
                                          "https://www.w3.org/2018/credentials/v1",
@@ -178,16 +177,16 @@
                                      ],
                                      "type":
                                      [
-                                         "LegalParticipant", "VerifiableCredential"
+                                         "LegalParticipant","VerifiableCredential"
                                      ],
-                                     "id": "did:web:localhost",
-                                     "issuer": "did:web:localhost",
+                                     "id": "did:web:hella.proofsense.in",
+                                     "issuer": "did:web:hella.proofsense.in",
                                      "issuanceDate": "2023-05-04T07:36:03.633Z",
                                      "credentialSubject":
                                      {
-                                         "id": "https://localhost/.well-known/participant.json",
+                                         "id": "https://hella.proofsense.in/.well-known/participant.json",
                                          "type": "gx:LegalParticipant",
-                                         "gx:legalName": "Demo",
+                                         "gx:legalName": "Hella",
                                          "gx:legalRegistrationNumber":
                                          {
                                              "gx:taxID": "113123123"
@@ -207,38 +206,9 @@
                                          "type": "JsonWebSignature2020",
                                          "created": "2023-05-04T07:36:04.079Z",
                                          "proofPurpose": "assertionMethod",
-                                         "verificationMethod": "did:web:localhost",
+                                         "verificationMethod": "did:web:hella.proofsense.in",
                                          "jws": "eyJhbGciOiJQUzI1NiIsImI2NCI6ZmFsc2UsImNyaXQiOlsiYjY0Il19..iHki8WC3nPfcSRkC_AV4tXh0ikfT7BLPTGc_0ecI8zontTmJLqwcpPfAt0PFsoo3SkZgc6j636z55jj5tagBc-OKoiDu7diWryNAnL9ASsmWJyrPhOKVARs6x6PxVaTFBuyCfAHZeipxmkcYfNB_jooIXO2HuRcL2odhsQHELkGc5IDD-aBMWyNpfVAaYQ-cCzvDflZQlsowziUKfMkBfwpwgMdXFIgKWYdDIRvzA-U-XiC11-6QV7tPeKsMguEU0F5bh8cCEm2rooqXtENcsM_7cqFdQoOyblJyM-agoz2LUTj9QIdn9_gnNkGN-2U7_qBJWmHkK1Hm_mHqcNeeQw"
                                      }
-=======
-                                   "id": "did:web:localhost:BPNL000000000000#f73e3631-ba87-4a03-bea3-b28700056879",
-                                   "@context": [
-                                     "https://www.w3.org/2018/credentials/v1",
-                                     "https://catenax-ng.github.io/product-core-schemas/businessPartnerData.json",
-                                     "https://w3id.org/security/suites/jws-2020/v1"
-                                   ],
-                                   "type": [
-                                     "VerifiableCredential",
-                                     "BpnCredential"
-                                   ],
-                                   "issuer": "did:web:localhost:BPNL000000000000",
-                                   "expirationDate": "2024-12-31T18:30:00Z",
-                                   "issuanceDate": "2023-07-19T09:11:34Z",
-                                   "credentialSubject": [
-                                     {
-                                       "bpn": "BPNL000000000000",
-                                       "id": "did:web:localhost:BPNL000000000000",
-                                       "type": "BpnCredential"
-                                     }
-                                   ],
-                                   "proof": {
-                                     "created": "2023-07-19T09:11:39Z",
-                                     "jws": "eyJhbGciOiJFZERTQSJ9..fdn2qU85auOltdHDLdHI7sJVV1ZPdftpiXd_ndXN0dFgSDWiIrScdD03wtvKLq_H-shQWfh2RYeMmrlEzAhfDw",
-                                     "proofPurpose": "proofPurpose",
-                                     "type": "JsonWebSignature2020",
-                                     "verificationMethod": "did:web:localhost:BPNL000000000000#"
-                                   }
->>>>>>> 550cabb1
                                  }
                     """))
     })
