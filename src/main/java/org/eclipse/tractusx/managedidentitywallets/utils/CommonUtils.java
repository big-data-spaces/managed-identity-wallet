/*
 * *******************************************************************************
 *  Copyright (c) 2021,2023 Contributors to the Eclipse Foundation
 *
 *  See the NOTICE file(s) distributed with this work for additional
 *  information regarding copyright ownership.
 *
 *  This program and the accompanying materials are made available under the
 *  terms of the Apache License, Version 2.0 which is available at
 *  https://www.apache.org/licenses/LICENSE-2.0.
 *
 *  Unless required by applicable law or agreed to in writing, software
 *  distributed under the License is distributed on an "AS IS" BASIS, WITHOUT
 *  WARRANTIES OR CONDITIONS OF ANY KIND, either express or implied. See the
 *  License for the specific language governing permissions and limitations
 *  under the License.
 *
 *  SPDX-License-Identifier: Apache-2.0
 * ******************************************************************************
 */

package org.eclipse.tractusx.managedidentitywallets.utils;

import lombok.SneakyThrows;
import org.eclipse.tractusx.managedidentitywallets.constant.StringPool;
import org.eclipse.tractusx.managedidentitywallets.dao.entity.HoldersCredential;
<<<<<<< HEAD
import org.eclipse.tractusx.ssi.lib.crypt.x21559.x21559PrivateKey;
import org.eclipse.tractusx.ssi.lib.exception.InvalidePrivateKeyFormat;
import org.eclipse.tractusx.ssi.lib.exception.UnsupportedSignatureTypeException;
import org.eclipse.tractusx.ssi.lib.model.did.DidDocument;
import org.eclipse.tractusx.ssi.lib.model.proof.Proof;
=======
import org.eclipse.tractusx.ssi.lib.model.did.DidDocument;
import org.eclipse.tractusx.ssi.lib.model.proof.jws.JWSSignature2020;
>>>>>>> a9838ce1
import org.eclipse.tractusx.ssi.lib.model.verifiable.credential.VerifiableCredential;
import org.eclipse.tractusx.ssi.lib.model.verifiable.credential.VerifiableCredentialBuilder;
import org.eclipse.tractusx.ssi.lib.model.verifiable.credential.VerifiableCredentialSubject;
import org.eclipse.tractusx.ssi.lib.model.verifiable.credential.VerifiableCredentialType;
import org.eclipse.tractusx.ssi.lib.proof.LinkedDataProofGenerator;
import org.eclipse.tractusx.ssi.lib.proof.SignatureType;

import java.net.URI;
import java.time.Instant;
import java.util.*;

/**
 * The type Common utils.
 */
public class CommonUtils {

    private CommonUtils() {
        throw new IllegalStateException("Utility class");
    }

    /**
     * Gets identifier type.
     *
     * @param identifier the identifier
     * @return the identifier type
     */
    public static String getIdentifierType(String identifier) {
        if (identifier.startsWith("did:web")) {
            return StringPool.DID;
        } else {
            return StringPool.BPN;
        }
    }


    /**
     * Gets credential.
     *
     * @param subject         the subject
     * @param types           the types
     * @param issuerDoc       the issuer doc
     * @param privateKeyBytes the private key bytes
     * @param holderDid       the holder did
     * @return the credential
     */
    public static HoldersCredential getHoldersCredential(VerifiableCredentialSubject subject, List<String> types, DidDocument issuerDoc,
                                                         byte[] privateKeyBytes, String holderDid, List<URI> contexts, Date expiryDate, boolean selfIssued) {
        List<String> cloneTypes = new ArrayList<>(types);

        // Create VC
        VerifiableCredential verifiableCredential = createVerifiableCredential(issuerDoc, types,
                subject, privateKeyBytes, contexts, expiryDate);

        cloneTypes.remove(VerifiableCredentialType.VERIFIABLE_CREDENTIAL);

        // Create Credential
        return HoldersCredential.builder()
                .holderDid(holderDid)
                .issuerDid(issuerDoc.getId().toString())
                .type(String.join(",", cloneTypes))
                .credentialId(verifiableCredential.getId().toString())
                .data(verifiableCredential)
                .selfIssued(selfIssued)
                .build();
    }

    @SneakyThrows({UnsupportedSignatureTypeException.class, InvalidePrivateKeyFormat.class})
    private static VerifiableCredential createVerifiableCredential(DidDocument issuerDoc, List<String> verifiableCredentialType,
                                                                   VerifiableCredentialSubject verifiableCredentialSubject,
                                                                   byte[] privateKey, List<URI> contexts, Date expiryDate) {
        //VC Builder
        URI id = URI.create(UUID.randomUUID().toString());
        VerifiableCredentialBuilder builder =
                new VerifiableCredentialBuilder()
                        .context(contexts)
                        .id(id)
                        .type(verifiableCredentialType)
                        .issuer(issuerDoc.getId())
                        .expirationDate(expiryDate.toInstant())
                        .issuanceDate(Instant.now())
                        .credentialSubject(verifiableCredentialSubject);

<<<<<<< HEAD
        //Ed25519 Proof Builder
        LinkedDataProofGenerator generator = LinkedDataProofGenerator.newInstance(SignatureType.ED21559);
        URI verificationMethod = issuerDoc.getVerificationMethods().get(0).getId();
        VerifiableCredential credential = builder.build();
        Proof proof = generator.createProof(credential, verificationMethod,
                new x21559PrivateKey(privateKey));
=======

        LinkedDataProofGenerator generator = LinkedDataProofGenerator.newInstance(SignatureType.JWS);
        URI verificationMethod = issuerDoc.getVerificationMethods().get(0).getId();

        JWSSignature2020 proof =
                (JWSSignature2020) generator.createProof(
                        builder.build(), verificationMethod, privateKey);

>>>>>>> a9838ce1

        //Adding Proof to VC
        builder.proof(proof);

        //Create Credential
        return builder.build();
    }
}<|MERGE_RESOLUTION|>--- conflicted
+++ resolved
@@ -24,16 +24,11 @@
 import lombok.SneakyThrows;
 import org.eclipse.tractusx.managedidentitywallets.constant.StringPool;
 import org.eclipse.tractusx.managedidentitywallets.dao.entity.HoldersCredential;
-<<<<<<< HEAD
 import org.eclipse.tractusx.ssi.lib.crypt.x21559.x21559PrivateKey;
 import org.eclipse.tractusx.ssi.lib.exception.InvalidePrivateKeyFormat;
 import org.eclipse.tractusx.ssi.lib.exception.UnsupportedSignatureTypeException;
 import org.eclipse.tractusx.ssi.lib.model.did.DidDocument;
-import org.eclipse.tractusx.ssi.lib.model.proof.Proof;
-=======
-import org.eclipse.tractusx.ssi.lib.model.did.DidDocument;
 import org.eclipse.tractusx.ssi.lib.model.proof.jws.JWSSignature2020;
->>>>>>> a9838ce1
 import org.eclipse.tractusx.ssi.lib.model.verifiable.credential.VerifiableCredential;
 import org.eclipse.tractusx.ssi.lib.model.verifiable.credential.VerifiableCredentialBuilder;
 import org.eclipse.tractusx.ssi.lib.model.verifiable.credential.VerifiableCredentialSubject;
@@ -43,7 +38,10 @@
 
 import java.net.URI;
 import java.time.Instant;
-import java.util.*;
+import java.util.ArrayList;
+import java.util.Date;
+import java.util.List;
+import java.util.UUID;
 
 /**
  * The type Common utils.
@@ -116,23 +114,13 @@
                         .issuanceDate(Instant.now())
                         .credentialSubject(verifiableCredentialSubject);
 
-<<<<<<< HEAD
-        //Ed25519 Proof Builder
-        LinkedDataProofGenerator generator = LinkedDataProofGenerator.newInstance(SignatureType.ED21559);
-        URI verificationMethod = issuerDoc.getVerificationMethods().get(0).getId();
-        VerifiableCredential credential = builder.build();
-        Proof proof = generator.createProof(credential, verificationMethod,
-                new x21559PrivateKey(privateKey));
-=======
 
         LinkedDataProofGenerator generator = LinkedDataProofGenerator.newInstance(SignatureType.JWS);
         URI verificationMethod = issuerDoc.getVerificationMethods().get(0).getId();
 
         JWSSignature2020 proof =
-                (JWSSignature2020) generator.createProof(
-                        builder.build(), verificationMethod, privateKey);
+                (JWSSignature2020) generator.createProof(builder.build(), verificationMethod, new x21559PrivateKey(privateKey));
 
->>>>>>> a9838ce1
 
         //Adding Proof to VC
         builder.proof(proof);
